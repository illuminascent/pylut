# See LICENSE.txt for license
# Authored by Greg Cotten

import os
import math
import numpy as np
<<<<<<< HEAD
import kdtree
from progress.bar import Bar
import struct

def EmptyLatticeOfSize(cubeSize):
	return np.zeros((cubeSize, cubeSize, cubeSize), object)

def Indices01(cubeSize):
	indices = []
	ratio = 1.0/float(cubeSize-1)
	for i in xrange(cubeSize):
		indices.append(float(i) * ratio)
	return indices

def Indices(cubeSize, maxVal):
	indices = []
	for i in Indices01(cubeSize):
		indices.append(int(i * (maxVal)))
	return indices


def RemapIntTo01(val, maxVal):
	return (float(val)/float(maxVal))

def Remap01ToInt(val, maxVal):
	return int(iround(float(val) * float(maxVal)))

def iround(num):
	if (num > 0):
		return int(num+.5)
	else:
		return int(num-.5)

def LerpColor(beginning, end, value01):
	if value01 < 0 or value01 > 1:
		raise NameError("Improper Lerp")
	return Color(Lerp1D(beginning.r, end.r, value01), Lerp1D(beginning.g, end.g, value01), Lerp1D(beginning.b, end.b, value01))

def Lerp3D(beginning, end, value01):
	if value01 < 0 or value01 > 1:
		raise NameError("Improper Lerp")
	return [Lerp1D(beginning[0], end[0], value01), Lerp1D(beginning[1], end[1], value01), Lerp1D(beginning[2], end[2], value01)]

def Lerp1D(beginning, end, value01):
	if value01 < 0 or value01 > 1:
		raise NameError("Improper Lerp")

	range = float(end) - float(beginning)
	return float(beginning) + float(range) * float(value01)

def Distance3D(a, b):
	return math.sqrt((a[0] - b[0])**2 + (a[1] - b[1])**2 + (a[2] - b[2])**2)

def Clamp(value, min, max):
	if min > max:
		raise NameError("Invalid Clamp Values")
	if value < min:
		return float(min)
	if value > max:
		return float(max)
	return value

def Checksum(data):
	sum = 0
	for x in data:
		sum = sum + struct.unpack("<B",x)
	return sum

def ToIntArray(string):
	array = []
	for x in string:
		array.append(ord(x))
	return array


class Color:
	"""
	RGB floating point representation of a color. 0 is absolute black, 1 is absolute white.
	Access channel data by color.r, color.g, or color.b. 
	"""
	def __init__(self, r, g, b):
		self.r = r
		self.g = g
		self.b = b

	def Clamped01(self):
		return Color(Clamp(float(self.r), 0, 1), Clamp(float(self.g), 0, 1), Clamp(float(self.b), 0, 1))

	@staticmethod
	def FromRGBInteger(r, g, b, bitdepth):
		"""
		Instantiates a floating point color from RGB integers at a bitdepth.
		"""
		maxBits = 2**bitdepth - 1
		return Color(RemapIntTo01(r, maxBits), RemapIntTo01(g, maxBits), RemapIntTo01(b, maxBits))

	@staticmethod
	def FromFloatArray(array):
		"""
		Creates Color from a list or tuple of 3 floats.
		"""
		return Color(array[0], array[1], array[2])

	@staticmethod
	def FromRGBIntegerArray(array, bitdepth):
		"""
		Creates Color from a list or tuple of 3 RGB integers at a specified bitdepth.
		"""
		maxBits = 2**bitdepth - 1
		return Color(RemapIntTo01(array[0], maxBits), RemapIntTo01(array[1], maxBits), RemapIntTo01(array[2], maxBits))

	
	def ToFloatArray(self):
		"""
		Creates a tuple of 3 floating point RGB values from the floating point color.
		"""
		return (self.r, self.g, self.b)

	def ToRGBIntegerArray(self, bitdepth):
		"""
		Creates a list of 3 RGB integer values at specified bitdepth from the floating point color.
		"""
		maxVal = (2**bitdepth - 1)
		return (Remap01ToInt(self.r, maxVal), Remap01ToInt(self.g, maxVal), Remap01ToInt(self.b, maxVal))

	def ClampColor(self, min, max):
		"""
		Returns a clamped color.
		"""
		return Color(Clamp(self.r, min.r, max.r), Clamp(self.g, min.g, max.g), Clamp(self.b, min.b, max.b))

	def DistanceToColor(color):
		if isinstance(color, Color):
			return Distance3D(self.ToFloatArray(), color.ToFloatArray())
		return NotImplemented
	
	def __add__(self, color):
		return Color(self.r + color.r, self.g + color.g, self.b + color.b)


	def __sub__(self, color):
		return Color(self.r - color.r, self.g - color.g, self.b - color.b)
	
	def __mul__(self, color):
		if not isinstance(color, Color):
			mult = float(color)
			return Color(self.r * mult, self.g * mult, self.b * mult)
		return Color(self.r * color.r, self.g * color.g, self.b * color.b)

	def __eq__(self, color):
		if isinstance(color, Color):
			return self.r == color.r and self.g == color.g and self.b == color.b
		return NotImplemented

	def __ne__(self, color):
		result = self.__eq__(color)
		if result is NotImplemented:
			return result
		return not result
	
	def __str__(self):
		return "(" + str(self.r) + ", " + str(self.g) + ", " + str(self.b) + ")"
	
	def FormattedAsFloat(self, format = '{:1.6f}'):
		return format.format(self.r) + " " + format.format(self.g) + " " + format.format(self.b)
	
	def FormattedAsInteger(self, maxVal):
		rjustValue = len(str(maxVal)) + 1
		return str(Remap01ToInt(self.r, maxVal)).rjust(rjustValue) + " " + str(Remap01ToInt(self.g, maxVal)).rjust(rjustValue) + " " + str(Remap01ToInt(self.b, maxVal)).rjust(rjustValue)

class LUT:
	"""
	A class that represents a 3D LUT with a 3D numpy array. The idea is that the modifications are non-volatile, meaning that every modification method returns a new LUT object.
	"""
	def __init__(self, lattice, name = "Untitled LUT"):
		self.lattice = lattice
		"""
		Numpy 3D array representing the 3D LUT.
		"""

		self.cubeSize = self.lattice.shape[0]
		"""
		LUT is of size (cubeSize, cubeSize, cubeSize) and index positions are from 0 to cubeSize-1
		"""
		
		self.name = str(name)
		"""
		Every LUT has a name!
		"""
		
	def Resize(self, newCubeSize):
		"""
		Scales the lattice to a new cube size.
		"""
		if newCubeSize == self.cubeSize:
			return self

		newLattice = EmptyLatticeOfSize(newCubeSize)
		ratio = float(self.cubeSize - 1.0) / float(newCubeSize-1.0)
		for x in xrange(newCubeSize):
			for y in xrange(newCubeSize):
				for z in xrange(newCubeSize):
					newLattice[x, y, z] = self.ColorAtInterpolatedLatticePoint(x*ratio, y*ratio, z*ratio)
		return LUT(newLattice, name = self.name + "_Resized"+str(newCubeSize))

	def _ResizeAndAddToData(self, newCubeSize, data, progress = False):
		"""
		Scales the lattice to a new cube size.
		"""
		newLattice = EmptyLatticeOfSize(newCubeSize)
		ratio = float(self.cubeSize - 1.0) / float(newCubeSize-1.0)
		maxVal = newCubeSize-1

		bar = Bar("Building search tree", max = maxVal, suffix='%(percent)d%% - %(eta)ds remain')
		try:
			for x in xrange(newCubeSize):
				if progress:
					bar.next()
				for y in xrange(newCubeSize):
					for z in xrange(newCubeSize):
						data.add(self.ColorAtInterpolatedLatticePoint(x*ratio, y*ratio, z*ratio).ToFloatArray(), (RemapIntTo01(x,maxVal), RemapIntTo01(y,maxVal), RemapIntTo01(z,maxVal)))
		except KeyboardInterrupt:
			bar.finish()
			raise KeyboardInterrupt
		bar.finish()
		return data

	def Reverse(self, progress = False):
		"""
		Reverses a LUT. Warning: This can take a long time depending on if the input/output is a bijection.
		"""
		tree = self.KDTree(progress)
		newLattice = EmptyLatticeOfSize(self.cubeSize)
		maxVal = self.cubeSize - 1
		bar = Bar("Searching for matches", max = maxVal, suffix='%(percent)d%% - %(eta)ds remain')
		try:
			for x in xrange(self.cubeSize):
				if progress:
					bar.next()
				for y in xrange(self.cubeSize):
					for z in xrange(self.cubeSize):
						newLattice[x, y, z] = Color.FromFloatArray(tree.search_nn((RemapIntTo01(x,maxVal), RemapIntTo01(y,maxVal), RemapIntTo01(z,maxVal))).aux)
		except KeyboardInterrupt:
			bar.finish()
			raise KeyboardInterrupt
		bar.finish()
		return LUT(newLattice, name = self.name +"_Reverse")
	
	def KDTree(self, progress = False):
		tree = kdtree.create(dimensions=3)
		
		tree = self._ResizeAndAddToData(self.cubeSize*3, tree, progress)
	
		return tree

		
	def CombineWithLUT(self, otherLUT):
		"""
		Combines LUT with another LUT.
		"""
		if self.cubeSize is not otherLUT.cubeSize:
			raise NameError("Lattice Sizes not equivalent")
		
		
		cubeSize = self.cubeSize
		newLattice = EmptyLatticeOfSize(cubeSize)
		
		for x in xrange(cubeSize):
			for y in xrange(cubeSize):
				for z in xrange(cubeSize):
					selfColor = self.lattice[x, y, z].Clamped01()
					newLattice[x, y, z] = otherLUT.ColorFromColor(selfColor)
		return LUT(newLattice, name = self.name + "+" + otherLUT.name)

	def ClampColor(self, min, max):
		"""
		Returns a new RGB clamped LUT.
		"""
		cubeSize = self.cubeSize
		newLattice = EmptyLatticeOfSize(cubeSize)
		for x in xrange(cubeSize):
			for y in xrange(cubeSize):
				for z in xrange(cubeSize):
					newLattice[x, y, z] = self.ColorAtLatticePoint(x, y, z).ClampColor(min, max)
		return LUT(newLattice)

	def _LatticeTo3DLString(self, bitdepth):
		"""
		Used for internal creating of 3DL files.
		"""
		string = ""
		cubeSize = self.cubeSize
		for currentCubeIndex in range(0, cubeSize**3):
			redIndex = currentCubeIndex / (cubeSize*cubeSize)
			greenIndex = ( (currentCubeIndex % (cubeSize*cubeSize)) / (cubeSize) )
			blueIndex = currentCubeIndex % cubeSize

			latticePointColor = self.lattice[redIndex, greenIndex, blueIndex].Clamped01()
			
			string += latticePointColor.FormattedAsInteger(2**bitdepth-1) + "\n"
		
		return string

	
	def ToLustre3DLFile(self, fileOutPath, bitdepth = 12):
		cubeSize = self.cubeSize
		inputDepth = math.log(cubeSize-1, 2)

		if int(inputDepth) != inputDepth:
			raise NameError("Invalid cube size for 3DL. Cube size must be 2^x + 1")

		lutFile = open(fileOutPath, 'w')

		lutFile.write("3DMESH\n")
		lutFile.write("Mesh " + str(int(inputDepth)) + " " + str(bitdepth) + "\n")
		lutFile.write(' '.join([str(int(x)) for x in Indices(cubeSize, 2**10 - 1)]) + "\n")
		
		lutFile.write(self._LatticeTo3DLString(bitdepth))

		lutFile.write("\n#Tokens required by applications - do not edit\nLUT8\ngamma 1.0")

		lutFile.close()

	def ToNuke3DLFile(self, fileOutPath, bitdepth = 16):
		cubeSize = self.cubeSize

		lutFile = open(fileOutPath, 'w')

		lutFile.write(' '.join([str(int(x)) for x in Indices(cubeSize, 2**bitdepth - 1)]) + "\n")

		lutFile.write(self._LatticeTo3DLString(bitdepth))

		lutFile.close()
	
	def ToCubeFile(self, cubeFileOutPath):
		cubeSize = self.cubeSize
		cubeFile = open(cubeFileOutPath, 'w')
		cubeFile.write("LUT_3D_SIZE " + str(cubeSize) + "\n")
		
		for currentCubeIndex in range(0, cubeSize**3):
			redIndex = currentCubeIndex % cubeSize
			greenIndex = ( (currentCubeIndex % (cubeSize*cubeSize)) / (cubeSize) )
			blueIndex = currentCubeIndex / (cubeSize*cubeSize)

			latticePointColor = self.lattice[redIndex, greenIndex, blueIndex].Clamped01()
			
			cubeFile.write( latticePointColor.FormattedAsFloat() )
			
			if(currentCubeIndex != cubeSize**3 - 1):
				cubeFile.write("\n")

		cubeFile.close()

	def ToFSIDatFile(self, datFileOutPath):
		import tempfile
		cubeSize = 64
		datFile = open(datFileOutPath, 'w+b')
		if self.cubeSize is not 64:
			lut = self.Resize(64)
		else:
			lut = self
		lut_checksum = 0
		lut_bytes = []
		for currentCubeIndex in range(0, cubeSize**3):
			redIndex = currentCubeIndex % cubeSize
			greenIndex = ( (currentCubeIndex % (cubeSize*cubeSize)) / (cubeSize) )
			blueIndex = currentCubeIndex / (cubeSize*cubeSize)

			latticePointColor = lut.lattice[redIndex, greenIndex, blueIndex].Clamped01()
			
			rgb_packed =( Remap01ToInt(latticePointColor.r, 1008) | Remap01ToInt(latticePointColor.g, 1008) << 10 | Remap01ToInt(latticePointColor.g, 1008) << 20 )
			rgb_packed_binary = struct.pack("<L", rgb_packed)
			lut_checksum = (lut_checksum + rgb_packed) % 4294967296
			lut_bytes.append(rgb_packed_binary)

		header_bytes = []
		header_bytes.append(struct.pack("<L",0x42340299))#magic number
		header_bytes.append(struct.pack("<L",0x01000002))#spec version number?
		header_bytes.append(bytearray("None".ljust(16)))#monitor ID (real ID not required if dit.dat file)
		header_bytes.append(bytearray("V1.0".ljust(16)))#lut version number
		header_bytes.append(struct.pack("<L", lut_checksum))
		header_bytes.append(struct.pack("<L",1048576))#number of bytes in LUT (always the same)
		header_bytes.append(bytearray("pylut generated".ljust(16)))#author
		header_bytes.append(bytearray(" ".ljust(63)))#reserved

		header_checksum = 0

		for item in header_bytes:
			if isinstance(item, str):
				itemSum = sum(map(ord,item)) 
			else:
				itemSum = sum(item)
			header_checksum = (header_checksum + itemSum) % 256

		header_bytes.append(struct.pack("<B",header_checksum))


		[datFile.write(x) for x in header_bytes]
		[datFile.write(x) for x in lut_bytes]

		datFile.close()



	def ColorFromColor(self, color):
		"""
		Returns what a color value should be transformed to when piped through the LUT.
		"""
		color = color.Clamped01()
		cubeSize = self.cubeSize
		return self.ColorAtInterpolatedLatticePoint(color.r * (cubeSize-1), color.g * (cubeSize-1), color.b * (cubeSize-1))

	#integer input from 0 to cubeSize-1
	def ColorAtLatticePoint(self, redPoint, greenPoint, bluePoint):
		"""
		Returns a color at a specified lattice point - this value is pulled from the actual LUT file and is not interpolated.
		"""
		cubeSize = self.cubeSize
		if redPoint > cubeSize-1 or greenPoint > cubeSize-1 or bluePoint > cubeSize-1:
			raise NameError("Point Out of Bounds: (" + str(redPoint) + ", " + str(greenPoint) + ", " + str(bluePoint) + ")")

		return self.lattice[redPoint, greenPoint, bluePoint]

	#float input from 0 to cubeSize-1
	def ColorAtInterpolatedLatticePoint(self, redPoint, greenPoint, bluePoint):
		"""
		Gets the interpolated color at an interpolated lattice point.
		"""
		cubeSize = self.cubeSize

		if 0 < redPoint > cubeSize-1 or 0 < greenPoint > cubeSize-1 or 0 < bluePoint > cubeSize-1:
			raise NameError("Point Out of Bounds")

		lowerRedPoint = Clamp(int(math.floor(redPoint)), 0, cubeSize-1)
		upperRedPoint = Clamp(lowerRedPoint + 1, 0, cubeSize-1)

		lowerGreenPoint = Clamp(int(math.floor(greenPoint)), 0, cubeSize-1)
		upperGreenPoint = Clamp(lowerGreenPoint + 1, 0, cubeSize-1)

		lowerBluePoint = Clamp(int(math.floor(bluePoint)), 0, cubeSize-1)
		upperBluePoint = Clamp(lowerBluePoint + 1, 0, cubeSize-1)

		C000 = self.ColorAtLatticePoint(lowerRedPoint, lowerGreenPoint, lowerBluePoint)
		C010 = self.ColorAtLatticePoint(lowerRedPoint, lowerGreenPoint, upperBluePoint)
		C100 = self.ColorAtLatticePoint(upperRedPoint, lowerGreenPoint, lowerBluePoint)
		C001 = self.ColorAtLatticePoint(lowerRedPoint, upperGreenPoint, lowerBluePoint)
		C110 = self.ColorAtLatticePoint(upperRedPoint, lowerGreenPoint, upperBluePoint)
		C111 = self.ColorAtLatticePoint(upperRedPoint, upperGreenPoint, upperBluePoint)
		C101 = self.ColorAtLatticePoint(upperRedPoint, upperGreenPoint, lowerBluePoint)
		C011 = self.ColorAtLatticePoint(lowerRedPoint, upperGreenPoint, upperBluePoint)

		C00  = LerpColor(C000, C100, 1.0 - (upperRedPoint - redPoint))
		C10  = LerpColor(C010, C110, 1.0 - (upperRedPoint - redPoint))
		C01  = LerpColor(C001, C101, 1.0 - (upperRedPoint - redPoint))
		C11  = LerpColor(C011, C111, 1.0 - (upperRedPoint - redPoint))

		C1 = LerpColor(C01, C11, 1.0 - (upperBluePoint - bluePoint))
		C0 = LerpColor(C00, C10, 1.0 - (upperBluePoint - bluePoint))

		return LerpColor(C0, C1, 1.0 - (upperGreenPoint - greenPoint))

	@staticmethod
	def FromIdentity(cubeSize):
		"""
		Creates an indentity LUT of specified size.
		"""
		identityLattice = EmptyLatticeOfSize(cubeSize)
		indices01 = Indices01(cubeSize)
		for r in xrange(cubeSize):
			for g in xrange(cubeSize):
				for b in xrange(cubeSize):
					identityLattice[r, g, b] = Color(indices01[r], indices01[g], indices01[b])
		return LUT(identityLattice, name = "Identity"+str(cubeSize))

	@staticmethod
	def FromLustre3DLFile(lutFilePath):
		lutFile = open(lutFilePath, 'rU')
		lutFileLines = lutFile.readlines()
		lutFile.close()

		meshLineIndex = 0
		cubeSize = -1

		for line in lutFileLines:
			if "Mesh" in line:
				inputDepth = int(line.split()[1])
				outputDepth = int(line.split()[2])
				cubeSize = 2**inputDepth + 1
				break
			meshLineIndex += 1

		if cubeSize == -1:
			raise NameError("Invalid .3dl file.")

		lattice = EmptyLatticeOfSize(cubeSize)
		currentCubeIndex = 0
		
		for line in lutFileLines[meshLineIndex+1:]:
			if len(line) > 0 and len(line.split()) == 3 and "#" not in line:
				#valid cube line
				redValue = line.split()[0]
				greenValue = line.split()[1]
				blueValue = line.split()[2]

				redIndex = currentCubeIndex / (cubeSize*cubeSize)
				greenIndex = ( (currentCubeIndex % (cubeSize*cubeSize)) / (cubeSize) )
				blueIndex = currentCubeIndex % cubeSize

				lattice[redIndex, greenIndex, blueIndex] = Color.FromRGBInteger(redValue, greenValue, blueValue, bitdepth = outputDepth)
				currentCubeIndex += 1

		return LUT(lattice, name = os.path.splitext(os.path.basename(lutFilePath))[0])

	@staticmethod
	def FromNuke3DLFile(lutFilePath):
		lutFile = open(lutFilePath, 'rU')
		lutFileLines = lutFile.readlines()
		lutFile.close()

		meshLineIndex = 0
		cubeSize = -1
		lineSkip = 0

		for line in lutFileLines:
			if "#" in line or line == "\n":
				meshLineIndex += 1
	
		outputDepth = int(math.log(int(lutFileLines[meshLineIndex].split()[-1])+1,2))
		cubeSize = len(lutFileLines[meshLineIndex].split())
		
	
		if cubeSize == -1:
			raise NameError("Invalid .3dl file.")

		lattice = EmptyLatticeOfSize(cubeSize)
		currentCubeIndex = 0

		# for line in lutFileLines[meshLineIndex+1:]:
		for line in lutFileLines[meshLineIndex+1:]:
			# print line
			if len(line) > 0 and len(line.split()) == 3 and "#" not in line:
				#valid cube line
				redValue = line.split()[0]
				greenValue = line.split()[1]
				blueValue = line.split()[2]

				redIndex = currentCubeIndex / (cubeSize*cubeSize)
				greenIndex = ( (currentCubeIndex % (cubeSize*cubeSize)) / (cubeSize) )
				blueIndex = currentCubeIndex % cubeSize

				lattice[redIndex, greenIndex, blueIndex] = Color.FromRGBInteger(redValue, greenValue, blueValue, bitdepth = outputDepth)
				currentCubeIndex += 1
		return LUT(lattice, name = os.path.splitext(os.path.basename(lutFilePath))[0])

	@staticmethod
	def FromCubeFile(cubeFilePath):
		cubeFile = open(cubeFilePath, 'rU')
		cubeFileLines = cubeFile.readlines()
		cubeFile.close()

		cubeSizeLineIndex = 0
		cubeSize = -1

		for line in cubeFileLines:
			if "LUT_3D_SIZE" in line:
				cubeSize = int(line.split()[1])
				break
			cubeSizeLineIndex += 1
		if cubeSize == -1:
			raise NameError("Invalid .cube file.")

		lattice = EmptyLatticeOfSize(cubeSize)
		currentCubeIndex = 0
		for line in cubeFileLines[cubeSizeLineIndex+1:]:
			if len(line) > 0 and len(line.split()) == 3 and "#" not in line:
				#valid cube line
				redValue = float(line.split()[0])
				greenValue = float(line.split()[1])
				blueValue = float(line.split()[2])

				redIndex = currentCubeIndex % cubeSize
				greenIndex = ( (currentCubeIndex % (cubeSize*cubeSize)) / (cubeSize) )
				blueIndex = currentCubeIndex / (cubeSize*cubeSize)

				lattice[redIndex, greenIndex, blueIndex] = Color(redValue, greenValue, blueValue)
				currentCubeIndex += 1

		return LUT(lattice, name = os.path.splitext(os.path.basename(cubeFilePath))[0])

	@staticmethod
	def FromFSIDatFile(datFilePath):
		datBytes = bytearray(open(datFilePath, 'r').read())
		cubeSize = 64
		lattice = EmptyLatticeOfSize(cubeSize)
		lutBytes = datBytes[128:]
		for currentCubeIndex in xrange(len(lutBytes)/4):
			rgb_packed = np.uint32(struct.unpack("<L", lutBytes[currentCubeIndex*4:(currentCubeIndex*4)+4])[0])

			redValue = RemapIntTo01(rgb_packed & 1023, 1008)
			greenValue = RemapIntTo01(rgb_packed >> 10 & 1023, 1008)
			blueValue = RemapIntTo01(rgb_packed >> 20 & 1023, 1008)

			redIndex = currentCubeIndex % cubeSize
			greenIndex = ( (currentCubeIndex % (cubeSize*cubeSize)) / (cubeSize) )
			blueIndex = currentCubeIndex / (cubeSize*cubeSize)

			lattice[redIndex, greenIndex, blueIndex] = Color(redValue, greenValue, blueValue)

		return LUT(lattice, name = os.path.splitext(os.path.basename(datFilePath))[0])




	def AddColorToEachPoint(self, color):
		"""
		Add a Color value to every lattice point on the cube.
		"""
		cubeSize = self.cubeSize
		newLattice = EmptyLatticeOfSize(cubeSize)
		for r in xrange(cubeSize):
			for g in xrange(cubeSize):
				for b in xrange(cubeSize):
					newLattice[r, g, b] = self.lattice[r, g, b] + color
		return LUT(newLattice)

	def SubtractColorFromEachPoint(self, color):
		"""
		Subtract a Color value to every lattice point on the cube.
		"""
		cubeSize = self.cubeSize
		newLattice = EmptyLatticeOfSize(cubeSize)
		for r in xrange(cubeSize):
			for g in xrange(cubeSize):
				for b in xrange(cubeSize):
					newLattice[r, g, b] = self.lattice[r, g, b] - color
		return LUT(newLattice)

	def MultiplyEachPoint(self, color):
		"""
		Multiply by a Color value or float for every lattice point on the cube.
		"""
		cubeSize = self.cubeSize
		newLattice = EmptyLatticeOfSize(cubeSize)
		for r in xrange(cubeSize):
			for g in xrange(cubeSize):
				for b in xrange(cubeSize):
					newLattice[r, g, b] = self.lattice[r, g, b] * color
		return LUT(newLattice)


	def __add__(self, other):
		if self.cubeSize is not other.cubeSize:
			raise NameError("Lattice Sizes not equivalent")

		return LUT(self.lattice + other.lattice)

	def __sub__(self, other):
		if self.cubeSize is not other.cubeSize:
			raise NameError("Lattice Sizes not equivalent")

		return LUT(self.lattice - other.lattice)

	def __mul__(self, other):
		className = other.__class__.__name__
		if "Color" in className or "float" in className or "int" in className:
			return self.MultiplyEachPoint(other)

		if self.cubeSize is not other.cubeSize:
			raise NameError("Lattice Sizes not equivalent")

		return LUT(self.lattice * other.lattice)

	def __rmul__(self, other):
		return self.__mul__(other)

	def __eq__(self, lut):
		if isinstance(lut, LUT):
			return (self.lattice == lut.lattice).all()
		return NotImplemented

	def __ne__(self, lut):
		result = self.__eq__(lut)
		if result is NotImplemented:
			return result
		return not result

	def Plot(self):
		"""
		Plot a LUT as a 3D RGB cube using matplotlib. Stolen from https://github.com/mikrosimage/ColorPipe-tools/tree/master/plotThatLut.
		"""
		
		try:
			import matplotlib
			# matplotlib : general plot
			from matplotlib.pyplot import title, figure
			# matplotlib : for 3D plot
			# mplot3d has to be imported for 3d projection
			import mpl_toolkits.mplot3d
			from matplotlib.colors import rgb2hex
		except ImportError:
			print "matplotlib not installed. Run: pip install matplotlib"
			return

		#for performance reasons lattice size must be 9 or less
		lut = None
		if self.cubeSize > 9:
			lut = self.Resize(9)
		else:
			lut = self


		# init vars
		cubeSize = lut.cubeSize
		input_range = xrange(0, cubeSize)
		max_value = cubeSize - 1.0
		red_values = []
		green_values = []
		blue_values = []
		colors = []
		# process color values
		for r in input_range:
			for g in input_range:
				for b in input_range:
					# get a value between [0..1]
					norm_r = r/max_value
					norm_g = g/max_value
					norm_b = b/max_value
					# apply correction
					res = lut.ColorFromColor(Color(norm_r, norm_g, norm_b))
					# append values
					red_values.append(res.r)
					green_values.append(res.g)
					blue_values.append(res.b)
					# append corresponding color
					colors.append(rgb2hex([norm_r, norm_g, norm_b]))
		# init plot
		fig = figure()
		fig.canvas.set_window_title('pylut Plotter')
		ax = fig.add_subplot(111, projection='3d')
		ax.set_xlabel('Red')
		ax.set_ylabel('Green')
		ax.set_zlabel('Blue')
		ax.set_xlim(min(red_values), max(red_values))
		ax.set_ylim(min(green_values), max(green_values))
		ax.set_zlim(min(blue_values), max(blue_values))
		title(self.name)
		# plot 3D values
		ax.scatter(red_values, green_values, blue_values, c=colors, marker="o")
		matplotlib.pyplot.show()
=======
from helper import Helper
from lut import LUT
>>>>>>> c28ac476
<|MERGE_RESOLUTION|>--- conflicted
+++ resolved
@@ -4,757 +4,5 @@
 import os
 import math
 import numpy as np
-<<<<<<< HEAD
-import kdtree
-from progress.bar import Bar
-import struct
-
-def EmptyLatticeOfSize(cubeSize):
-	return np.zeros((cubeSize, cubeSize, cubeSize), object)
-
-def Indices01(cubeSize):
-	indices = []
-	ratio = 1.0/float(cubeSize-1)
-	for i in xrange(cubeSize):
-		indices.append(float(i) * ratio)
-	return indices
-
-def Indices(cubeSize, maxVal):
-	indices = []
-	for i in Indices01(cubeSize):
-		indices.append(int(i * (maxVal)))
-	return indices
-
-
-def RemapIntTo01(val, maxVal):
-	return (float(val)/float(maxVal))
-
-def Remap01ToInt(val, maxVal):
-	return int(iround(float(val) * float(maxVal)))
-
-def iround(num):
-	if (num > 0):
-		return int(num+.5)
-	else:
-		return int(num-.5)
-
-def LerpColor(beginning, end, value01):
-	if value01 < 0 or value01 > 1:
-		raise NameError("Improper Lerp")
-	return Color(Lerp1D(beginning.r, end.r, value01), Lerp1D(beginning.g, end.g, value01), Lerp1D(beginning.b, end.b, value01))
-
-def Lerp3D(beginning, end, value01):
-	if value01 < 0 or value01 > 1:
-		raise NameError("Improper Lerp")
-	return [Lerp1D(beginning[0], end[0], value01), Lerp1D(beginning[1], end[1], value01), Lerp1D(beginning[2], end[2], value01)]
-
-def Lerp1D(beginning, end, value01):
-	if value01 < 0 or value01 > 1:
-		raise NameError("Improper Lerp")
-
-	range = float(end) - float(beginning)
-	return float(beginning) + float(range) * float(value01)
-
-def Distance3D(a, b):
-	return math.sqrt((a[0] - b[0])**2 + (a[1] - b[1])**2 + (a[2] - b[2])**2)
-
-def Clamp(value, min, max):
-	if min > max:
-		raise NameError("Invalid Clamp Values")
-	if value < min:
-		return float(min)
-	if value > max:
-		return float(max)
-	return value
-
-def Checksum(data):
-	sum = 0
-	for x in data:
-		sum = sum + struct.unpack("<B",x)
-	return sum
-
-def ToIntArray(string):
-	array = []
-	for x in string:
-		array.append(ord(x))
-	return array
-
-
-class Color:
-	"""
-	RGB floating point representation of a color. 0 is absolute black, 1 is absolute white.
-	Access channel data by color.r, color.g, or color.b. 
-	"""
-	def __init__(self, r, g, b):
-		self.r = r
-		self.g = g
-		self.b = b
-
-	def Clamped01(self):
-		return Color(Clamp(float(self.r), 0, 1), Clamp(float(self.g), 0, 1), Clamp(float(self.b), 0, 1))
-
-	@staticmethod
-	def FromRGBInteger(r, g, b, bitdepth):
-		"""
-		Instantiates a floating point color from RGB integers at a bitdepth.
-		"""
-		maxBits = 2**bitdepth - 1
-		return Color(RemapIntTo01(r, maxBits), RemapIntTo01(g, maxBits), RemapIntTo01(b, maxBits))
-
-	@staticmethod
-	def FromFloatArray(array):
-		"""
-		Creates Color from a list or tuple of 3 floats.
-		"""
-		return Color(array[0], array[1], array[2])
-
-	@staticmethod
-	def FromRGBIntegerArray(array, bitdepth):
-		"""
-		Creates Color from a list or tuple of 3 RGB integers at a specified bitdepth.
-		"""
-		maxBits = 2**bitdepth - 1
-		return Color(RemapIntTo01(array[0], maxBits), RemapIntTo01(array[1], maxBits), RemapIntTo01(array[2], maxBits))
-
-	
-	def ToFloatArray(self):
-		"""
-		Creates a tuple of 3 floating point RGB values from the floating point color.
-		"""
-		return (self.r, self.g, self.b)
-
-	def ToRGBIntegerArray(self, bitdepth):
-		"""
-		Creates a list of 3 RGB integer values at specified bitdepth from the floating point color.
-		"""
-		maxVal = (2**bitdepth - 1)
-		return (Remap01ToInt(self.r, maxVal), Remap01ToInt(self.g, maxVal), Remap01ToInt(self.b, maxVal))
-
-	def ClampColor(self, min, max):
-		"""
-		Returns a clamped color.
-		"""
-		return Color(Clamp(self.r, min.r, max.r), Clamp(self.g, min.g, max.g), Clamp(self.b, min.b, max.b))
-
-	def DistanceToColor(color):
-		if isinstance(color, Color):
-			return Distance3D(self.ToFloatArray(), color.ToFloatArray())
-		return NotImplemented
-	
-	def __add__(self, color):
-		return Color(self.r + color.r, self.g + color.g, self.b + color.b)
-
-
-	def __sub__(self, color):
-		return Color(self.r - color.r, self.g - color.g, self.b - color.b)
-	
-	def __mul__(self, color):
-		if not isinstance(color, Color):
-			mult = float(color)
-			return Color(self.r * mult, self.g * mult, self.b * mult)
-		return Color(self.r * color.r, self.g * color.g, self.b * color.b)
-
-	def __eq__(self, color):
-		if isinstance(color, Color):
-			return self.r == color.r and self.g == color.g and self.b == color.b
-		return NotImplemented
-
-	def __ne__(self, color):
-		result = self.__eq__(color)
-		if result is NotImplemented:
-			return result
-		return not result
-	
-	def __str__(self):
-		return "(" + str(self.r) + ", " + str(self.g) + ", " + str(self.b) + ")"
-	
-	def FormattedAsFloat(self, format = '{:1.6f}'):
-		return format.format(self.r) + " " + format.format(self.g) + " " + format.format(self.b)
-	
-	def FormattedAsInteger(self, maxVal):
-		rjustValue = len(str(maxVal)) + 1
-		return str(Remap01ToInt(self.r, maxVal)).rjust(rjustValue) + " " + str(Remap01ToInt(self.g, maxVal)).rjust(rjustValue) + " " + str(Remap01ToInt(self.b, maxVal)).rjust(rjustValue)
-
-class LUT:
-	"""
-	A class that represents a 3D LUT with a 3D numpy array. The idea is that the modifications are non-volatile, meaning that every modification method returns a new LUT object.
-	"""
-	def __init__(self, lattice, name = "Untitled LUT"):
-		self.lattice = lattice
-		"""
-		Numpy 3D array representing the 3D LUT.
-		"""
-
-		self.cubeSize = self.lattice.shape[0]
-		"""
-		LUT is of size (cubeSize, cubeSize, cubeSize) and index positions are from 0 to cubeSize-1
-		"""
-		
-		self.name = str(name)
-		"""
-		Every LUT has a name!
-		"""
-		
-	def Resize(self, newCubeSize):
-		"""
-		Scales the lattice to a new cube size.
-		"""
-		if newCubeSize == self.cubeSize:
-			return self
-
-		newLattice = EmptyLatticeOfSize(newCubeSize)
-		ratio = float(self.cubeSize - 1.0) / float(newCubeSize-1.0)
-		for x in xrange(newCubeSize):
-			for y in xrange(newCubeSize):
-				for z in xrange(newCubeSize):
-					newLattice[x, y, z] = self.ColorAtInterpolatedLatticePoint(x*ratio, y*ratio, z*ratio)
-		return LUT(newLattice, name = self.name + "_Resized"+str(newCubeSize))
-
-	def _ResizeAndAddToData(self, newCubeSize, data, progress = False):
-		"""
-		Scales the lattice to a new cube size.
-		"""
-		newLattice = EmptyLatticeOfSize(newCubeSize)
-		ratio = float(self.cubeSize - 1.0) / float(newCubeSize-1.0)
-		maxVal = newCubeSize-1
-
-		bar = Bar("Building search tree", max = maxVal, suffix='%(percent)d%% - %(eta)ds remain')
-		try:
-			for x in xrange(newCubeSize):
-				if progress:
-					bar.next()
-				for y in xrange(newCubeSize):
-					for z in xrange(newCubeSize):
-						data.add(self.ColorAtInterpolatedLatticePoint(x*ratio, y*ratio, z*ratio).ToFloatArray(), (RemapIntTo01(x,maxVal), RemapIntTo01(y,maxVal), RemapIntTo01(z,maxVal)))
-		except KeyboardInterrupt:
-			bar.finish()
-			raise KeyboardInterrupt
-		bar.finish()
-		return data
-
-	def Reverse(self, progress = False):
-		"""
-		Reverses a LUT. Warning: This can take a long time depending on if the input/output is a bijection.
-		"""
-		tree = self.KDTree(progress)
-		newLattice = EmptyLatticeOfSize(self.cubeSize)
-		maxVal = self.cubeSize - 1
-		bar = Bar("Searching for matches", max = maxVal, suffix='%(percent)d%% - %(eta)ds remain')
-		try:
-			for x in xrange(self.cubeSize):
-				if progress:
-					bar.next()
-				for y in xrange(self.cubeSize):
-					for z in xrange(self.cubeSize):
-						newLattice[x, y, z] = Color.FromFloatArray(tree.search_nn((RemapIntTo01(x,maxVal), RemapIntTo01(y,maxVal), RemapIntTo01(z,maxVal))).aux)
-		except KeyboardInterrupt:
-			bar.finish()
-			raise KeyboardInterrupt
-		bar.finish()
-		return LUT(newLattice, name = self.name +"_Reverse")
-	
-	def KDTree(self, progress = False):
-		tree = kdtree.create(dimensions=3)
-		
-		tree = self._ResizeAndAddToData(self.cubeSize*3, tree, progress)
-	
-		return tree
-
-		
-	def CombineWithLUT(self, otherLUT):
-		"""
-		Combines LUT with another LUT.
-		"""
-		if self.cubeSize is not otherLUT.cubeSize:
-			raise NameError("Lattice Sizes not equivalent")
-		
-		
-		cubeSize = self.cubeSize
-		newLattice = EmptyLatticeOfSize(cubeSize)
-		
-		for x in xrange(cubeSize):
-			for y in xrange(cubeSize):
-				for z in xrange(cubeSize):
-					selfColor = self.lattice[x, y, z].Clamped01()
-					newLattice[x, y, z] = otherLUT.ColorFromColor(selfColor)
-		return LUT(newLattice, name = self.name + "+" + otherLUT.name)
-
-	def ClampColor(self, min, max):
-		"""
-		Returns a new RGB clamped LUT.
-		"""
-		cubeSize = self.cubeSize
-		newLattice = EmptyLatticeOfSize(cubeSize)
-		for x in xrange(cubeSize):
-			for y in xrange(cubeSize):
-				for z in xrange(cubeSize):
-					newLattice[x, y, z] = self.ColorAtLatticePoint(x, y, z).ClampColor(min, max)
-		return LUT(newLattice)
-
-	def _LatticeTo3DLString(self, bitdepth):
-		"""
-		Used for internal creating of 3DL files.
-		"""
-		string = ""
-		cubeSize = self.cubeSize
-		for currentCubeIndex in range(0, cubeSize**3):
-			redIndex = currentCubeIndex / (cubeSize*cubeSize)
-			greenIndex = ( (currentCubeIndex % (cubeSize*cubeSize)) / (cubeSize) )
-			blueIndex = currentCubeIndex % cubeSize
-
-			latticePointColor = self.lattice[redIndex, greenIndex, blueIndex].Clamped01()
-			
-			string += latticePointColor.FormattedAsInteger(2**bitdepth-1) + "\n"
-		
-		return string
-
-	
-	def ToLustre3DLFile(self, fileOutPath, bitdepth = 12):
-		cubeSize = self.cubeSize
-		inputDepth = math.log(cubeSize-1, 2)
-
-		if int(inputDepth) != inputDepth:
-			raise NameError("Invalid cube size for 3DL. Cube size must be 2^x + 1")
-
-		lutFile = open(fileOutPath, 'w')
-
-		lutFile.write("3DMESH\n")
-		lutFile.write("Mesh " + str(int(inputDepth)) + " " + str(bitdepth) + "\n")
-		lutFile.write(' '.join([str(int(x)) for x in Indices(cubeSize, 2**10 - 1)]) + "\n")
-		
-		lutFile.write(self._LatticeTo3DLString(bitdepth))
-
-		lutFile.write("\n#Tokens required by applications - do not edit\nLUT8\ngamma 1.0")
-
-		lutFile.close()
-
-	def ToNuke3DLFile(self, fileOutPath, bitdepth = 16):
-		cubeSize = self.cubeSize
-
-		lutFile = open(fileOutPath, 'w')
-
-		lutFile.write(' '.join([str(int(x)) for x in Indices(cubeSize, 2**bitdepth - 1)]) + "\n")
-
-		lutFile.write(self._LatticeTo3DLString(bitdepth))
-
-		lutFile.close()
-	
-	def ToCubeFile(self, cubeFileOutPath):
-		cubeSize = self.cubeSize
-		cubeFile = open(cubeFileOutPath, 'w')
-		cubeFile.write("LUT_3D_SIZE " + str(cubeSize) + "\n")
-		
-		for currentCubeIndex in range(0, cubeSize**3):
-			redIndex = currentCubeIndex % cubeSize
-			greenIndex = ( (currentCubeIndex % (cubeSize*cubeSize)) / (cubeSize) )
-			blueIndex = currentCubeIndex / (cubeSize*cubeSize)
-
-			latticePointColor = self.lattice[redIndex, greenIndex, blueIndex].Clamped01()
-			
-			cubeFile.write( latticePointColor.FormattedAsFloat() )
-			
-			if(currentCubeIndex != cubeSize**3 - 1):
-				cubeFile.write("\n")
-
-		cubeFile.close()
-
-	def ToFSIDatFile(self, datFileOutPath):
-		import tempfile
-		cubeSize = 64
-		datFile = open(datFileOutPath, 'w+b')
-		if self.cubeSize is not 64:
-			lut = self.Resize(64)
-		else:
-			lut = self
-		lut_checksum = 0
-		lut_bytes = []
-		for currentCubeIndex in range(0, cubeSize**3):
-			redIndex = currentCubeIndex % cubeSize
-			greenIndex = ( (currentCubeIndex % (cubeSize*cubeSize)) / (cubeSize) )
-			blueIndex = currentCubeIndex / (cubeSize*cubeSize)
-
-			latticePointColor = lut.lattice[redIndex, greenIndex, blueIndex].Clamped01()
-			
-			rgb_packed =( Remap01ToInt(latticePointColor.r, 1008) | Remap01ToInt(latticePointColor.g, 1008) << 10 | Remap01ToInt(latticePointColor.g, 1008) << 20 )
-			rgb_packed_binary = struct.pack("<L", rgb_packed)
-			lut_checksum = (lut_checksum + rgb_packed) % 4294967296
-			lut_bytes.append(rgb_packed_binary)
-
-		header_bytes = []
-		header_bytes.append(struct.pack("<L",0x42340299))#magic number
-		header_bytes.append(struct.pack("<L",0x01000002))#spec version number?
-		header_bytes.append(bytearray("None".ljust(16)))#monitor ID (real ID not required if dit.dat file)
-		header_bytes.append(bytearray("V1.0".ljust(16)))#lut version number
-		header_bytes.append(struct.pack("<L", lut_checksum))
-		header_bytes.append(struct.pack("<L",1048576))#number of bytes in LUT (always the same)
-		header_bytes.append(bytearray("pylut generated".ljust(16)))#author
-		header_bytes.append(bytearray(" ".ljust(63)))#reserved
-
-		header_checksum = 0
-
-		for item in header_bytes:
-			if isinstance(item, str):
-				itemSum = sum(map(ord,item)) 
-			else:
-				itemSum = sum(item)
-			header_checksum = (header_checksum + itemSum) % 256
-
-		header_bytes.append(struct.pack("<B",header_checksum))
-
-
-		[datFile.write(x) for x in header_bytes]
-		[datFile.write(x) for x in lut_bytes]
-
-		datFile.close()
-
-
-
-	def ColorFromColor(self, color):
-		"""
-		Returns what a color value should be transformed to when piped through the LUT.
-		"""
-		color = color.Clamped01()
-		cubeSize = self.cubeSize
-		return self.ColorAtInterpolatedLatticePoint(color.r * (cubeSize-1), color.g * (cubeSize-1), color.b * (cubeSize-1))
-
-	#integer input from 0 to cubeSize-1
-	def ColorAtLatticePoint(self, redPoint, greenPoint, bluePoint):
-		"""
-		Returns a color at a specified lattice point - this value is pulled from the actual LUT file and is not interpolated.
-		"""
-		cubeSize = self.cubeSize
-		if redPoint > cubeSize-1 or greenPoint > cubeSize-1 or bluePoint > cubeSize-1:
-			raise NameError("Point Out of Bounds: (" + str(redPoint) + ", " + str(greenPoint) + ", " + str(bluePoint) + ")")
-
-		return self.lattice[redPoint, greenPoint, bluePoint]
-
-	#float input from 0 to cubeSize-1
-	def ColorAtInterpolatedLatticePoint(self, redPoint, greenPoint, bluePoint):
-		"""
-		Gets the interpolated color at an interpolated lattice point.
-		"""
-		cubeSize = self.cubeSize
-
-		if 0 < redPoint > cubeSize-1 or 0 < greenPoint > cubeSize-1 or 0 < bluePoint > cubeSize-1:
-			raise NameError("Point Out of Bounds")
-
-		lowerRedPoint = Clamp(int(math.floor(redPoint)), 0, cubeSize-1)
-		upperRedPoint = Clamp(lowerRedPoint + 1, 0, cubeSize-1)
-
-		lowerGreenPoint = Clamp(int(math.floor(greenPoint)), 0, cubeSize-1)
-		upperGreenPoint = Clamp(lowerGreenPoint + 1, 0, cubeSize-1)
-
-		lowerBluePoint = Clamp(int(math.floor(bluePoint)), 0, cubeSize-1)
-		upperBluePoint = Clamp(lowerBluePoint + 1, 0, cubeSize-1)
-
-		C000 = self.ColorAtLatticePoint(lowerRedPoint, lowerGreenPoint, lowerBluePoint)
-		C010 = self.ColorAtLatticePoint(lowerRedPoint, lowerGreenPoint, upperBluePoint)
-		C100 = self.ColorAtLatticePoint(upperRedPoint, lowerGreenPoint, lowerBluePoint)
-		C001 = self.ColorAtLatticePoint(lowerRedPoint, upperGreenPoint, lowerBluePoint)
-		C110 = self.ColorAtLatticePoint(upperRedPoint, lowerGreenPoint, upperBluePoint)
-		C111 = self.ColorAtLatticePoint(upperRedPoint, upperGreenPoint, upperBluePoint)
-		C101 = self.ColorAtLatticePoint(upperRedPoint, upperGreenPoint, lowerBluePoint)
-		C011 = self.ColorAtLatticePoint(lowerRedPoint, upperGreenPoint, upperBluePoint)
-
-		C00  = LerpColor(C000, C100, 1.0 - (upperRedPoint - redPoint))
-		C10  = LerpColor(C010, C110, 1.0 - (upperRedPoint - redPoint))
-		C01  = LerpColor(C001, C101, 1.0 - (upperRedPoint - redPoint))
-		C11  = LerpColor(C011, C111, 1.0 - (upperRedPoint - redPoint))
-
-		C1 = LerpColor(C01, C11, 1.0 - (upperBluePoint - bluePoint))
-		C0 = LerpColor(C00, C10, 1.0 - (upperBluePoint - bluePoint))
-
-		return LerpColor(C0, C1, 1.0 - (upperGreenPoint - greenPoint))
-
-	@staticmethod
-	def FromIdentity(cubeSize):
-		"""
-		Creates an indentity LUT of specified size.
-		"""
-		identityLattice = EmptyLatticeOfSize(cubeSize)
-		indices01 = Indices01(cubeSize)
-		for r in xrange(cubeSize):
-			for g in xrange(cubeSize):
-				for b in xrange(cubeSize):
-					identityLattice[r, g, b] = Color(indices01[r], indices01[g], indices01[b])
-		return LUT(identityLattice, name = "Identity"+str(cubeSize))
-
-	@staticmethod
-	def FromLustre3DLFile(lutFilePath):
-		lutFile = open(lutFilePath, 'rU')
-		lutFileLines = lutFile.readlines()
-		lutFile.close()
-
-		meshLineIndex = 0
-		cubeSize = -1
-
-		for line in lutFileLines:
-			if "Mesh" in line:
-				inputDepth = int(line.split()[1])
-				outputDepth = int(line.split()[2])
-				cubeSize = 2**inputDepth + 1
-				break
-			meshLineIndex += 1
-
-		if cubeSize == -1:
-			raise NameError("Invalid .3dl file.")
-
-		lattice = EmptyLatticeOfSize(cubeSize)
-		currentCubeIndex = 0
-		
-		for line in lutFileLines[meshLineIndex+1:]:
-			if len(line) > 0 and len(line.split()) == 3 and "#" not in line:
-				#valid cube line
-				redValue = line.split()[0]
-				greenValue = line.split()[1]
-				blueValue = line.split()[2]
-
-				redIndex = currentCubeIndex / (cubeSize*cubeSize)
-				greenIndex = ( (currentCubeIndex % (cubeSize*cubeSize)) / (cubeSize) )
-				blueIndex = currentCubeIndex % cubeSize
-
-				lattice[redIndex, greenIndex, blueIndex] = Color.FromRGBInteger(redValue, greenValue, blueValue, bitdepth = outputDepth)
-				currentCubeIndex += 1
-
-		return LUT(lattice, name = os.path.splitext(os.path.basename(lutFilePath))[0])
-
-	@staticmethod
-	def FromNuke3DLFile(lutFilePath):
-		lutFile = open(lutFilePath, 'rU')
-		lutFileLines = lutFile.readlines()
-		lutFile.close()
-
-		meshLineIndex = 0
-		cubeSize = -1
-		lineSkip = 0
-
-		for line in lutFileLines:
-			if "#" in line or line == "\n":
-				meshLineIndex += 1
-	
-		outputDepth = int(math.log(int(lutFileLines[meshLineIndex].split()[-1])+1,2))
-		cubeSize = len(lutFileLines[meshLineIndex].split())
-		
-	
-		if cubeSize == -1:
-			raise NameError("Invalid .3dl file.")
-
-		lattice = EmptyLatticeOfSize(cubeSize)
-		currentCubeIndex = 0
-
-		# for line in lutFileLines[meshLineIndex+1:]:
-		for line in lutFileLines[meshLineIndex+1:]:
-			# print line
-			if len(line) > 0 and len(line.split()) == 3 and "#" not in line:
-				#valid cube line
-				redValue = line.split()[0]
-				greenValue = line.split()[1]
-				blueValue = line.split()[2]
-
-				redIndex = currentCubeIndex / (cubeSize*cubeSize)
-				greenIndex = ( (currentCubeIndex % (cubeSize*cubeSize)) / (cubeSize) )
-				blueIndex = currentCubeIndex % cubeSize
-
-				lattice[redIndex, greenIndex, blueIndex] = Color.FromRGBInteger(redValue, greenValue, blueValue, bitdepth = outputDepth)
-				currentCubeIndex += 1
-		return LUT(lattice, name = os.path.splitext(os.path.basename(lutFilePath))[0])
-
-	@staticmethod
-	def FromCubeFile(cubeFilePath):
-		cubeFile = open(cubeFilePath, 'rU')
-		cubeFileLines = cubeFile.readlines()
-		cubeFile.close()
-
-		cubeSizeLineIndex = 0
-		cubeSize = -1
-
-		for line in cubeFileLines:
-			if "LUT_3D_SIZE" in line:
-				cubeSize = int(line.split()[1])
-				break
-			cubeSizeLineIndex += 1
-		if cubeSize == -1:
-			raise NameError("Invalid .cube file.")
-
-		lattice = EmptyLatticeOfSize(cubeSize)
-		currentCubeIndex = 0
-		for line in cubeFileLines[cubeSizeLineIndex+1:]:
-			if len(line) > 0 and len(line.split()) == 3 and "#" not in line:
-				#valid cube line
-				redValue = float(line.split()[0])
-				greenValue = float(line.split()[1])
-				blueValue = float(line.split()[2])
-
-				redIndex = currentCubeIndex % cubeSize
-				greenIndex = ( (currentCubeIndex % (cubeSize*cubeSize)) / (cubeSize) )
-				blueIndex = currentCubeIndex / (cubeSize*cubeSize)
-
-				lattice[redIndex, greenIndex, blueIndex] = Color(redValue, greenValue, blueValue)
-				currentCubeIndex += 1
-
-		return LUT(lattice, name = os.path.splitext(os.path.basename(cubeFilePath))[0])
-
-	@staticmethod
-	def FromFSIDatFile(datFilePath):
-		datBytes = bytearray(open(datFilePath, 'r').read())
-		cubeSize = 64
-		lattice = EmptyLatticeOfSize(cubeSize)
-		lutBytes = datBytes[128:]
-		for currentCubeIndex in xrange(len(lutBytes)/4):
-			rgb_packed = np.uint32(struct.unpack("<L", lutBytes[currentCubeIndex*4:(currentCubeIndex*4)+4])[0])
-
-			redValue = RemapIntTo01(rgb_packed & 1023, 1008)
-			greenValue = RemapIntTo01(rgb_packed >> 10 & 1023, 1008)
-			blueValue = RemapIntTo01(rgb_packed >> 20 & 1023, 1008)
-
-			redIndex = currentCubeIndex % cubeSize
-			greenIndex = ( (currentCubeIndex % (cubeSize*cubeSize)) / (cubeSize) )
-			blueIndex = currentCubeIndex / (cubeSize*cubeSize)
-
-			lattice[redIndex, greenIndex, blueIndex] = Color(redValue, greenValue, blueValue)
-
-		return LUT(lattice, name = os.path.splitext(os.path.basename(datFilePath))[0])
-
-
-
-
-	def AddColorToEachPoint(self, color):
-		"""
-		Add a Color value to every lattice point on the cube.
-		"""
-		cubeSize = self.cubeSize
-		newLattice = EmptyLatticeOfSize(cubeSize)
-		for r in xrange(cubeSize):
-			for g in xrange(cubeSize):
-				for b in xrange(cubeSize):
-					newLattice[r, g, b] = self.lattice[r, g, b] + color
-		return LUT(newLattice)
-
-	def SubtractColorFromEachPoint(self, color):
-		"""
-		Subtract a Color value to every lattice point on the cube.
-		"""
-		cubeSize = self.cubeSize
-		newLattice = EmptyLatticeOfSize(cubeSize)
-		for r in xrange(cubeSize):
-			for g in xrange(cubeSize):
-				for b in xrange(cubeSize):
-					newLattice[r, g, b] = self.lattice[r, g, b] - color
-		return LUT(newLattice)
-
-	def MultiplyEachPoint(self, color):
-		"""
-		Multiply by a Color value or float for every lattice point on the cube.
-		"""
-		cubeSize = self.cubeSize
-		newLattice = EmptyLatticeOfSize(cubeSize)
-		for r in xrange(cubeSize):
-			for g in xrange(cubeSize):
-				for b in xrange(cubeSize):
-					newLattice[r, g, b] = self.lattice[r, g, b] * color
-		return LUT(newLattice)
-
-
-	def __add__(self, other):
-		if self.cubeSize is not other.cubeSize:
-			raise NameError("Lattice Sizes not equivalent")
-
-		return LUT(self.lattice + other.lattice)
-
-	def __sub__(self, other):
-		if self.cubeSize is not other.cubeSize:
-			raise NameError("Lattice Sizes not equivalent")
-
-		return LUT(self.lattice - other.lattice)
-
-	def __mul__(self, other):
-		className = other.__class__.__name__
-		if "Color" in className or "float" in className or "int" in className:
-			return self.MultiplyEachPoint(other)
-
-		if self.cubeSize is not other.cubeSize:
-			raise NameError("Lattice Sizes not equivalent")
-
-		return LUT(self.lattice * other.lattice)
-
-	def __rmul__(self, other):
-		return self.__mul__(other)
-
-	def __eq__(self, lut):
-		if isinstance(lut, LUT):
-			return (self.lattice == lut.lattice).all()
-		return NotImplemented
-
-	def __ne__(self, lut):
-		result = self.__eq__(lut)
-		if result is NotImplemented:
-			return result
-		return not result
-
-	def Plot(self):
-		"""
-		Plot a LUT as a 3D RGB cube using matplotlib. Stolen from https://github.com/mikrosimage/ColorPipe-tools/tree/master/plotThatLut.
-		"""
-		
-		try:
-			import matplotlib
-			# matplotlib : general plot
-			from matplotlib.pyplot import title, figure
-			# matplotlib : for 3D plot
-			# mplot3d has to be imported for 3d projection
-			import mpl_toolkits.mplot3d
-			from matplotlib.colors import rgb2hex
-		except ImportError:
-			print "matplotlib not installed. Run: pip install matplotlib"
-			return
-
-		#for performance reasons lattice size must be 9 or less
-		lut = None
-		if self.cubeSize > 9:
-			lut = self.Resize(9)
-		else:
-			lut = self
-
-
-		# init vars
-		cubeSize = lut.cubeSize
-		input_range = xrange(0, cubeSize)
-		max_value = cubeSize - 1.0
-		red_values = []
-		green_values = []
-		blue_values = []
-		colors = []
-		# process color values
-		for r in input_range:
-			for g in input_range:
-				for b in input_range:
-					# get a value between [0..1]
-					norm_r = r/max_value
-					norm_g = g/max_value
-					norm_b = b/max_value
-					# apply correction
-					res = lut.ColorFromColor(Color(norm_r, norm_g, norm_b))
-					# append values
-					red_values.append(res.r)
-					green_values.append(res.g)
-					blue_values.append(res.b)
-					# append corresponding color
-					colors.append(rgb2hex([norm_r, norm_g, norm_b]))
-		# init plot
-		fig = figure()
-		fig.canvas.set_window_title('pylut Plotter')
-		ax = fig.add_subplot(111, projection='3d')
-		ax.set_xlabel('Red')
-		ax.set_ylabel('Green')
-		ax.set_zlabel('Blue')
-		ax.set_xlim(min(red_values), max(red_values))
-		ax.set_ylim(min(green_values), max(green_values))
-		ax.set_zlim(min(blue_values), max(blue_values))
-		title(self.name)
-		# plot 3D values
-		ax.scatter(red_values, green_values, blue_values, c=colors, marker="o")
-		matplotlib.pyplot.show()
-=======
 from helper import Helper
-from lut import LUT
->>>>>>> c28ac476
+from lut import LUT